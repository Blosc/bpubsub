###############################################################################
# Caterva2 - On demand access to remote Blosc2 data repositories
#
# Copyright (c) 2023 ironArray SLU <contact@ironarray.io>
# https://www.blosc.org
# License: GNU Affero General Public License v3.0
# See LICENSE.txt for details about copyright and rights to use.
###############################################################################
import contextlib
import pathlib
import random
import httpx

import blosc2
import pytest

import caterva2 as cat2
import numpy as np

from .services import TEST_CATERVA2_ROOT, TEST_STATE_DIR


try:
    chdir_ctxt = contextlib.chdir
except AttributeError:  # Python < 3.11
    import os

    @contextlib.contextmanager
    def chdir_ctxt(path):
        cwd = os.getcwd()
        os.chdir(path)
        yield
        os.chdir(cwd)


@pytest.fixture
def pub_host(services):
    return services.get_endpoint(f"publisher.{TEST_CATERVA2_ROOT}")


@pytest.fixture
def sub_urlbase(services):
    return services.get_urlbase("subscriber")


@pytest.fixture
def fill_public(examples_dir, sub_urlbase, sub_user):
    # Manually copy some files to the public area (TEST_STATE_DIR)
    fnames = ["README.md", "ds-1d.b2nd", "dir1/ds-2d.b2nd"]
    for fname in fnames:
        orig = examples_dir / fname
        data = orig.read_bytes()
        if not fname.endswith(("b2nd", "b2frame")):
            fname += ".b2"
            schunk = blosc2.SChunk(data=data)
            data = schunk.to_cframe()
        dest = pathlib.Path(TEST_STATE_DIR) / f"subscriber/public/{fname}"
        dest.parent.mkdir(parents=True, exist_ok=True)
        dest.write_bytes(data)
    # We need a user here in case we want to remove files from @public
    mypublic = cat2.Root("@public", sub_urlbase, sub_user)
    return fnames, mypublic


def test_subscribe(sub_urlbase, sub_jwt_cookie):
    assert "Ok" == cat2.subscribe(TEST_CATERVA2_ROOT, sub_urlbase)
    assert "Ok" == cat2.subscribe("@public", sub_urlbase)
    for root in ["@personal", "@shared"]:
        if sub_jwt_cookie:
            assert "Ok" == cat2.subscribe(root, sub_urlbase, auth_cookie=sub_jwt_cookie)
        else:
            with pytest.raises(Exception) as e_info:
                _ = cat2.subscribe(root, sub_urlbase)
            assert "Unauthorized" in str(e_info)


def test_roots(pub_host, sub_urlbase, sub_jwt_cookie):
    roots = cat2.get_roots(sub_urlbase, auth_cookie=sub_jwt_cookie)
    assert roots[TEST_CATERVA2_ROOT]["name"] == TEST_CATERVA2_ROOT
    assert roots[TEST_CATERVA2_ROOT]["http"] == pub_host
    assert roots["@public"]["name"] == "@public"
    assert roots["@public"]["http"] == ""
    if sub_jwt_cookie:
        # Special roots (only available when authenticated)
        assert roots["@personal"]["name"] == "@personal"
        assert roots["@personal"]["http"] == ""
        assert roots["@shared"]["name"] == "@shared"
        assert roots["@shared"]["http"] == ""


def test_root(sub_urlbase, sub_user):
    myroot = cat2.Root(TEST_CATERVA2_ROOT, sub_urlbase, sub_user)
    assert myroot.name == TEST_CATERVA2_ROOT
    assert myroot.urlbase == sub_urlbase
    mypublic = cat2.Root("@public", sub_urlbase, sub_user)
    assert mypublic.name == "@public"
    assert mypublic.urlbase == sub_urlbase
    if sub_user:
        mypersonal = cat2.Root("@personal", sub_urlbase, sub_user)
        assert mypersonal.name == "@personal"
        assert mypersonal.urlbase == sub_urlbase
        myshared = cat2.Root("@shared", sub_urlbase, sub_user)
        assert myshared.name == "@shared"
        assert myshared.urlbase == sub_urlbase


def test_list(examples_dir, sub_urlbase, sub_user):
    myroot = cat2.Root(TEST_CATERVA2_ROOT, sub_urlbase, sub_user)
    example = examples_dir
    files = set(str(f.relative_to(str(example))) for f in example.rglob("*") if f.is_file())
    assert set(myroot.file_list) == files
    if sub_user:
        mypersonal = cat2.Root("@personal", sub_urlbase, sub_user)
        # In previous tests we have created some files in the personal area
        assert len(mypersonal.file_list) >= 0
        myshared = cat2.Root("@shared", sub_urlbase, sub_user)
        assert set(myshared.file_list) == set()


def test_list_public(fill_public, sub_urlbase):
    fnames, mypublic = fill_public
    assert set(mypublic.file_list) == set(fnames)
    # Test toplevel list
    flist = cat2.get_list("@public", sub_urlbase)
    assert len(flist) == 3
    for fname in flist:
        assert fname in fnames
    # Test directory list
    flist = cat2.get_list("@public/dir1", sub_urlbase)
    assert len(flist) == 1
    for fname in flist:
        assert fname == "ds-2d.b2nd"
    # Test directory list with trailing slash
    flist = cat2.get_list("@public/dir1/", sub_urlbase)
    assert len(flist) == 1
    for fname in flist:
        assert fname == "ds-2d.b2nd"
    # Test single dataset list
    flist = cat2.get_list("@public/dir1/ds-2d.b2nd", sub_urlbase)
    assert len(flist) == 1
    for fname in flist:
        assert fname == "ds-2d.b2nd"


def test_file(sub_urlbase):
    myroot = cat2.Root(TEST_CATERVA2_ROOT, sub_urlbase)
    file = myroot["README.md"]
    assert file.name == "README.md"
    assert file.urlbase == sub_urlbase


def test_file_public(sub_urlbase, fill_public):
    fnames, mypublic = fill_public
    for fname in fnames:
        file = mypublic[fname]
        assert file.name == fname
        assert file.urlbase == sub_urlbase


@pytest.mark.parametrize("dirpath", [None, "dir1", "dir2", "dir2/dir3/dir4"])
@pytest.mark.parametrize("final_dir", [True, False])
def test_move(dirpath, final_dir, sub_urlbase, sub_user, fill_public):
    if not sub_user:
        return pytest.skip("authentication support needed")

    fnames, mypublic = fill_public
    myshared = cat2.Root("@shared", sub_urlbase, sub_user)
    for fname in fnames:
        file = mypublic[fname]
        if final_dir:
            new_fname = f"{dirpath}" if dirpath else ""
        else:
            new_fname = f"{dirpath}/{fname}" if dirpath else fname
        newpath = file.move(f"{myshared.name}/{new_fname}")
        assert fname not in mypublic
        if final_dir:
            basename = fname.split("/")[-1]
            new_path = f"{new_fname}/{basename}" if dirpath else basename
            assert str(newpath) == f"{myshared.name}/{new_path}"
            assert myshared[new_path].path == newpath
        else:
            assert str(newpath) == f"{myshared.name}/{new_fname}"
            assert myshared[new_fname].path == newpath


@pytest.mark.parametrize("dest", ["..", ".", "foo", "foo/bar"])
def test_move_not_allowed(dest, sub_urlbase, sub_user, fill_public):
    if not sub_user:
        return pytest.skip("authentication support needed")

    fnames, mypublic = fill_public
    for fname in fnames:
        # Move the file to a non-special root and check for an exception
        file = mypublic[fname]
        with pytest.raises(Exception) as e_info:
            _ = file.move(dest)
        print(e_info)
        assert "Bad Request" in str(e_info)
        assert fname in mypublic


@pytest.mark.parametrize("dirpath", [None, "dir1", "dir2", "dir2/dir3/dir4"])
@pytest.mark.parametrize("final_dir", [True, False])
def test_copy(dirpath, final_dir, sub_urlbase, sub_user, fill_public):
    if not sub_user:
        return pytest.skip("authentication support needed")

    fnames, mypublic = fill_public
    myshared = cat2.Root("@shared", sub_urlbase, sub_user)
    for fname in fnames:
        file = mypublic[fname]
        if final_dir:
            new_fname = f"{dirpath}" if dirpath else ""
        else:
            new_fname = f"{dirpath}/{fname}" if dirpath else fname
        newpath = file.copy(f"{myshared.name}/{new_fname}")
        assert fname in mypublic
        if final_dir:
            basename = fname.split("/")[-1]
            new_path = f"{new_fname}/{basename}" if dirpath else basename
            assert str(newpath) == f"{myshared.name}/{new_path}"
            assert myshared[new_path].path == newpath
        else:
            assert str(newpath) == f"{myshared.name}/{new_fname}"
            assert myshared[new_fname].path == newpath


@pytest.mark.parametrize(
    "slice_",
    [1, slice(None, 1), slice(0, 10), slice(10, 20), slice(None), slice(10, 20, 1)],
)
def test_index_dataset_frame(slice_, examples_dir, sub_urlbase, sub_user):
    myroot = cat2.Root(TEST_CATERVA2_ROOT, sub_urlbase, sub_user)
    ds = myroot["ds-hello.b2frame"]
    assert ds.name == "ds-hello.b2frame"
    assert ds.urlbase == sub_urlbase

    example = examples_dir / ds.name
    a = blosc2.open(example)[:]
    if isinstance(slice_, int):
        assert ord(ds[slice_]) == a[slice_]  # TODO: why do we need ord() here?
        assert ord(ds.fetch(slice_)) == a[slice_]
    else:
        assert ds[slice_] == a[slice_]
        assert ds.fetch(slice_) == a[slice_]


def test_dataset_step_diff_1(sub_urlbase, sub_user):
    myroot = cat2.Root(TEST_CATERVA2_ROOT, sub_urlbase, sub_user)
    ds = myroot["ds-hello.b2frame"]
    assert ds.name == "ds-hello.b2frame"
    assert ds.urlbase == sub_urlbase
    # We don't support step != 1
    with pytest.raises(Exception) as e_info:
        _ = ds[::2]
        assert str(e_info.value) == "Only step=1 is supported"


@pytest.mark.parametrize(
    "slice_",
    [1, slice(None, 1), slice(0, 10), slice(10, 20), slice(None), slice(1, 5, 1)],
)
def test_index_dataset_1d(slice_, examples_dir, sub_urlbase):
    myroot = cat2.Root(TEST_CATERVA2_ROOT, sub_urlbase)
    ds = myroot["ds-1d.b2nd"]
    assert ds.name == "ds-1d.b2nd"
    assert ds.urlbase == sub_urlbase

    example = examples_dir / ds.name
    a = blosc2.open(example)[:]
    np.testing.assert_array_equal(ds[slice_], a[slice_])
    np.testing.assert_array_equal(ds.fetch(slice_), a[slice_])


@pytest.mark.parametrize(
    "slice_",
    [
        1,
        slice(None, 1),
        slice(0, 10),
        slice(10, 20),
        slice(None),
        slice(1, 5, 1),
        (slice(None, 10), slice(None, 20)),
    ],
)
@pytest.mark.parametrize("name", ["dir1/ds-2d.b2nd", "dir2/ds-4d.b2nd"])
def test_index_dataset_nd(slice_, name, examples_dir, sub_urlbase):
    myroot = cat2.Root(TEST_CATERVA2_ROOT, sub_urlbase)
    ds = myroot[name]
    example = examples_dir / ds.name
    a = blosc2.open(example)[:]
    np.testing.assert_array_equal(ds[slice_], a[slice_])
    np.testing.assert_array_equal(ds.fetch(slice_), a[slice_])


@pytest.mark.parametrize(
    "slice_",
    [1, slice(None, 1), slice(0, 10), slice(10, 20), slice(None), slice(1, 5, 1)],
)
def test_index_regular_file(slice_, examples_dir, sub_urlbase):
    myroot = cat2.Root(TEST_CATERVA2_ROOT, sub_urlbase)
    ds = myroot["README.md"]

    # Data contents
    example = examples_dir / ds.name
    a = open(example).read().encode()
    if isinstance(slice_, int):
        assert ord(ds[slice_]) == a[slice_]  # TODO: why do we need ord() here?
        assert ord(ds.fetch(slice_)) == a[slice_]
    else:
        assert ds[slice_] == a[slice_]
        assert ds.fetch(slice_) == a[slice_]


@pytest.mark.parametrize("name", ["ds-1d.b2nd", "dir1/ds-2d.b2nd"])
def test_download_b2nd(name, examples_dir, sub_urlbase, sub_user, sub_jwt_cookie, tmp_path):
    myroot = cat2.Root(TEST_CATERVA2_ROOT, sub_urlbase)
    ds = myroot[name]
    with chdir_ctxt(tmp_path):
        path = ds.download()
        assert path == ds.path

    # Data contents
    example = examples_dir / name
    a = blosc2.open(example)
    with chdir_ctxt(tmp_path):
        b = blosc2.open(path)
        np.testing.assert_array_equal(a[:], b[:])

    # Using 2-step download
    urlpath = ds.get_download_url()
    data = httpx.get(urlpath, headers={"Cookie": sub_jwt_cookie} if sub_user else None)
    assert data.status_code == 200
    b = blosc2.ndarray_from_cframe(data.content)
    np.testing.assert_array_equal(a[:], b[:])


def test_download_b2frame(examples_dir, sub_urlbase, sub_user, sub_jwt_cookie, tmp_path):
    myroot = cat2.Root(TEST_CATERVA2_ROOT, sub_urlbase, sub_user)
    ds = myroot["ds-hello.b2frame"]
    with chdir_ctxt(tmp_path):
        path = ds.download()
        assert path == ds.path

    # Data contents
    example = examples_dir / ds.name
    a = blosc2.open(example)
    with chdir_ctxt(tmp_path):
        b = blosc2.open(path)
        assert a[:] == b[:]

    # Using 2-step download
    urlpath = ds.get_download_url()
    assert urlpath == f"{sub_urlbase}/api/fetch/{ds.path}"
    data = httpx.get(urlpath, headers={"Cookie": sub_jwt_cookie} if sub_user else None)
    assert data.status_code == 200
    b = blosc2.schunk_from_cframe(data.content)
    assert a[:] == b[:]


@pytest.mark.parametrize(
    "fnames",
    [
        ("ds-1d.b2nd", "ds-1d2.b2nd"),
        ("dir1/ds-2d.b2nd", "dir2/ds-2d2.b2nd"),
        ("dir1/ds-2d.b2nd", "dir2/dir3/dir4/ds-2d2.b2nd"),
        ("dir1/ds-2d.b2nd", "dir2/dir3/dir4/"),
    ],
)
def test_download_localpath(fnames, examples_dir, sub_urlbase, tmp_path):
    myroot = cat2.Root(TEST_CATERVA2_ROOT, sub_urlbase)
    name, localpath = fnames
    ds = myroot[name]
    with chdir_ctxt(tmp_path):
        if localpath.endswith("/"):
            # Create a directory in localpath
            localpath2 = pathlib.Path(localpath)
            localpath2.mkdir(parents=True, exist_ok=True)
        path = ds.download(localpath)
        if localpath.endswith("/"):
            localpath = localpath + name.split("/")[-1]
        assert str(path) == localpath

    # Data contents
    example = examples_dir / name
    a = blosc2.open(example)
    with chdir_ctxt(tmp_path):
        b = blosc2.open(path)
        np.testing.assert_array_equal(a[:], b[:])


def test_download_regular_file(examples_dir, sub_urlbase, sub_user, sub_jwt_cookie, tmp_path):
    myroot = cat2.Root(TEST_CATERVA2_ROOT, sub_urlbase, sub_user)
    ds = myroot["README.md"]
    with chdir_ctxt(tmp_path):
        path = ds.download()
        assert path == ds.path

    # Data contents
    example = examples_dir / ds.name
    a = open(example).read()
    with chdir_ctxt(tmp_path):
        b = open(path).read()
        assert a[:] == b[:]

    # Using 2-step download
    urlpath = ds.get_download_url()
    assert urlpath == f"{sub_urlbase}/api/fetch/{ds.path}"
    data = httpx.get(urlpath, headers={"Cookie": sub_jwt_cookie} if sub_user else None)
    assert data.status_code == 200
    b = blosc2.schunk_from_cframe(data.content)
    # TODO: why do we need .decode() here?
    assert a[:] == b[:].decode()


def test_download_public_file(examples_dir, fill_public, tmp_path):
    fnames, mypublic = fill_public
    for fname in fnames:
        # Download the file
        ds = mypublic[fname]
        with chdir_ctxt(tmp_path):
            path = ds.download()
            assert path == ds.path
            # Check data contents
            example = examples_dir / ds.name
            a = open(example, "rb").read()
            b = open(path, "rb").read()
            assert a[:] == b[:]


@pytest.mark.parametrize(
    "fnames",
    [
        ("ds-1d.b2nd", None),
        ("ds-hello.b2frame", None),
        ("README.md", None),
        ("README.md", "README2.md"),
        ("dir1/ds-2d.b2nd", None),
        ("dir1/ds-2d.b2nd", "dir2/ds-2d.b2nd"),
        ("dir1/ds-2d.b2nd", "dir2/dir3/dir4/ds-2d2.b2nd"),
        ("dir1/ds-3d.b2nd", "dir2/dir3/dir4/"),
    ],
)
@pytest.mark.parametrize("root", ["@personal", "@shared", "@public"])
@pytest.mark.parametrize("remove", [False, True])
def test_upload(fnames, remove, root, examples_dir, sub_urlbase, sub_user, tmp_path):
    if not sub_user:
        pytest.skip("authentication support needed")

    localpath, remotepath = fnames
    remote_root = cat2.Root(root, sub_urlbase, sub_user)
    myroot = cat2.Root(TEST_CATERVA2_ROOT, sub_urlbase, sub_user)
    ds = myroot[localpath]
    with chdir_ctxt(tmp_path):
        path = ds.download()
        assert path == ds.path
        # Check whether path exists and is a file
        assert path.exists() and path.is_file()
        # Now, upload the file to the remote root
        remote_ds = remote_root.upload(path, remotepath)
        # Check whether the file has been uploaded with the correct name
        if remotepath:
            if remotepath.endswith("/"):
                assert remote_ds.name == remotepath + path.name
            else:
                assert remote_ds.name == remotepath
        else:
            assert remote_ds.name == str(path)
        # Check removing the file
        if remove:
            remote_removed = pathlib.Path(remote_ds.remove())
            assert remote_removed == remote_ds.path
            # Check that the file has been removed
            with pytest.raises(Exception) as e_info:
                _ = remote_root[remote_removed]
            assert "Not Found" in str(e_info.value)


def test_upload_public_unauthorized(examples_dir, sub_urlbase, sub_user, tmp_path):
    if sub_user:
        pytest.skip("not authentication needed")

    remote_root = cat2.Root("@public", sub_urlbase, sub_user)
    myroot = cat2.Root(TEST_CATERVA2_ROOT, sub_urlbase, sub_user)
    ds = myroot["README.md"]
    with chdir_ctxt(tmp_path):
        path = ds.download()
        assert path == ds.path
        with pytest.raises(Exception) as e_info:
            _ = remote_root.upload(path)
        assert "Unauthorized" in str(e_info)


@pytest.mark.parametrize("name", ["ds-1d.b2nd", "ds-hello.b2frame", "README.md"])
def test_vlmeta(name, sub_urlbase):
    myroot = cat2.Root(TEST_CATERVA2_ROOT, sub_urlbase)
    ds = myroot[name]
    schunk_meta = ds.meta.get("schunk", ds.meta)
    assert ds.vlmeta is schunk_meta["vlmeta"]


def test_vlmeta_data(sub_urlbase):
    myroot = cat2.Root(TEST_CATERVA2_ROOT, sub_urlbase)
    ds = myroot["ds-sc-attr.b2nd"]
    assert ds.vlmeta == dict(a=1, b="foo", c=123.456)


### Lazy expressions


def test_lazyexpr(sub_urlbase, sub_jwt_cookie):
    if not sub_jwt_cookie:
        pytest.skip("authentication support needed")

    opnm = "ds"
    oppt = f"{TEST_CATERVA2_ROOT}/ds-1d.b2nd"
    expression = f"{opnm} + 0"
    operands = {opnm: oppt}
    lxname = "my_expr"

    cat2.subscribe(TEST_CATERVA2_ROOT, sub_urlbase, auth_cookie=sub_jwt_cookie)
    opinfo = cat2.get_info(oppt, sub_urlbase, auth_cookie=sub_jwt_cookie)
    lxpath = cat2.lazyexpr(lxname, expression, operands, sub_urlbase, auth_cookie=sub_jwt_cookie)
    assert lxpath == pathlib.Path(f"@personal/{lxname}.b2nd")

    # Check result metadata.
    lxinfo = cat2.get_info(lxpath, sub_urlbase, auth_cookie=sub_jwt_cookie)
    assert lxinfo["shape"] == opinfo["shape"]
    assert lxinfo["dtype"] == opinfo["dtype"]
    assert lxinfo["expression"] == f"({expression})".replace(opnm, "o0")
    assert lxinfo["operands"] == dict(o0=operands[opnm])

    # Check result data.
    a = cat2.fetch(oppt, sub_urlbase, auth_cookie=sub_jwt_cookie)
    b = cat2.fetch(lxpath, sub_urlbase, auth_cookie=sub_jwt_cookie)
    np.testing.assert_array_equal(a[:], b[:])


def test_lazyexpr_getchunk(sub_urlbase, sub_jwt_cookie):
    if not sub_jwt_cookie:
        pytest.skip("authentication support needed")

    opnm = "ds"
    oppt = f"{TEST_CATERVA2_ROOT}/ds-1d.b2nd"
    expression = f"{opnm} - 0"
    operands = {opnm: oppt}
    lxname = "my_expr"

    cat2.subscribe(TEST_CATERVA2_ROOT, sub_urlbase, auth_cookie=sub_jwt_cookie)
    lxpath = cat2.lazyexpr(lxname, expression, operands, sub_urlbase, auth_cookie=sub_jwt_cookie)
    assert lxpath == pathlib.Path(f"@personal/{lxname}.b2nd")

    # Get one chunk
    chunk_ds = cat2.get_chunk(oppt, 0, sub_urlbase, auth_cookie=sub_jwt_cookie)
    chunk_expr = cat2.get_chunk(lxpath, 0, sub_urlbase, auth_cookie=sub_jwt_cookie)

    # Check result data.
    a = cat2.fetch(oppt, sub_urlbase, auth_cookie=sub_jwt_cookie)
    b = cat2.fetch(lxpath, sub_urlbase, auth_cookie=sub_jwt_cookie)
    np.testing.assert_array_equal(a[:], b[:])
    out = np.empty_like(a[:])
    blosc2.decompress2(chunk_ds, out)
    out_expr = np.empty_like(a[:])
    blosc2.decompress2(chunk_expr, out_expr)
    np.testing.assert_array_equal(out, out_expr)


def test_expr_from_expr(sub_urlbase, sub_jwt_cookie):
    if not sub_jwt_cookie:
        pytest.skip("authentication support needed")

    opnm = "ds"
    oppt = f"{TEST_CATERVA2_ROOT}/ds-1d.b2nd"
    expression = f"{opnm} + 1"
    operands = {opnm: oppt}
    lxname = "my_expr"

    cat2.subscribe(TEST_CATERVA2_ROOT, sub_urlbase, auth_cookie=sub_jwt_cookie)
    opinfo = cat2.get_info(oppt, sub_urlbase, auth_cookie=sub_jwt_cookie)
    lxpath = cat2.lazyexpr(lxname, expression, operands, sub_urlbase, auth_cookie=sub_jwt_cookie)
    assert lxpath == pathlib.Path(f"@personal/{lxname}.b2nd")

    expression2 = f"{opnm} * 2"
    operands2 = {opnm: lxpath}
    lxname = "expr_from_expr"
    lxpath2 = cat2.lazyexpr(lxname, expression2, operands2, sub_urlbase, auth_cookie=sub_jwt_cookie)
    assert lxpath2 == pathlib.Path(f"@personal/{lxname}.b2nd")

    # Check result metadata.
    lxinfo = cat2.get_info(lxpath, sub_urlbase, auth_cookie=sub_jwt_cookie)
    lxinfo2 = cat2.get_info(lxpath2, sub_urlbase, auth_cookie=sub_jwt_cookie)
    assert lxinfo["shape"] == opinfo["shape"] == lxinfo2["shape"]
    assert lxinfo["dtype"] == opinfo["dtype"] == lxinfo2["dtype"]
    assert lxinfo["expression"] == f"({expression})".replace(opnm, "o0")
    assert lxinfo2["expression"] == "((o0 + 1) * 2)"
    assert lxinfo["operands"] == dict(o0=operands[opnm])
    assert lxinfo2["operands"] == dict(o0=operands[opnm])

    # Check result data.
    a = cat2.fetch(oppt, sub_urlbase, auth_cookie=sub_jwt_cookie)
    b = cat2.fetch(lxpath, sub_urlbase, auth_cookie=sub_jwt_cookie)
    c = cat2.fetch(lxpath2, sub_urlbase, auth_cookie=sub_jwt_cookie)
    np.testing.assert_array_equal(a[:] + 1, b[:])
    np.testing.assert_array_equal((a[:] + 1) * 2, c[:])


# User management


def test_adduser(sub_urlbase, sub_user, sub_jwt_cookie):
    if not sub_user:
        pytest.skip("authentication support needed")

    username = "test@user.com"
    password = "testpassword"
    is_superuser = False
    message = cat2.adduser(sub_jwt_cookie, username, password, is_superuser)
    assert "User added" in message
<<<<<<< HEAD
    with cat2.c2context(urlbase=sub_urlbase, username=username, password=password):
        l = cat2.listusers()
        assert username in [user['email'] for user in l]
=======
    # Check that the user has been added
    resp = httpx.post(f"{sub_urlbase}/auth/jwt/login", data=dict(username=username, password=password))
    resp.raise_for_status()
    assert resp.status_code == 204  # No content (kind of success)
    # Delete the user for future tests
    message = cat2.deluser(sub_jwt_cookie, username)
    assert "User deleted" in message
>>>>>>> 0696b4c4


def test_adduser_malformed(sub_user, sub_jwt_cookie):
    if not sub_user:
        pytest.skip("authentication support needed")

    username = "test_noat_user"
    password = "testpassword"
    is_superuser = False
    with pytest.raises(Exception) as e_info:
        _ = cat2.adduser(sub_jwt_cookie, username, password, is_superuser)
    print(e_info)
    assert "Bad Request" in str(e_info)


def test_adduser_maxexceeded(sub_user, sub_jwt_cookie, configuration):
    if not sub_user:
        pytest.skip("authentication support needed")

    # TODO: make this to work; currently this returns None
    # maxusers = configuration.get("subscriber.maxusers")
    # For now, keep in sync with subscriber.maxusers in caterva2/tests/caterva2.toml
    maxusers = 5
    # Add maxusers users; we already have one user, so the next loop should fail
    # when reaching the creation of last user
    for n in range(maxusers):
        # This should work fine for n < maxusers
        username = f"test{n}@user.com"
        password = "testpassword"
        is_superuser = False
        try:
            message = cat2.adduser(sub_jwt_cookie, username, password, is_superuser)
            assert "User added" in message
        except Exception as e_info:
            assert n == maxusers - 1  # we already have one user
            assert "Bad Request" in str(e_info)
            # Remove the created users
            for m in range(n):
                username = f"test{m}@user.com"
                message = cat2.deluser(sub_jwt_cookie, username)
                assert "User deleted" in message
            # Count the current number of users
            data = cat2.listusers(sub_jwt_cookie)
            assert len(data) == 1
            break


def test_adduser_unauthorized(sub_user, sub_jwt_cookie):
    if sub_user:
        pytest.skip("not authentication needed")

    username = "test@user.com"
    password = "testpassword"
    is_superuser = False
    with pytest.raises(Exception) as e_info:
        _ = cat2.adduser(sub_jwt_cookie, username, password, is_superuser)
    assert "Not Found" in str(e_info)


def test_deluser(sub_user, sub_jwt_cookie):
    if not sub_user:
        pytest.skip("authentication support needed")

    username = "test@user.com"
    password = "testpassword"
    is_superuser = False
    message = cat2.adduser(sub_jwt_cookie, username, password, is_superuser)
    assert "User added" in message
    # Now, delete the user
    message = cat2.deluser(sub_jwt_cookie, username)
    assert "User deleted" in message
    # Check that the user has been deleted
    with pytest.raises(Exception) as e_info:
        _ = cat2.deluser(sub_jwt_cookie, username)
    assert "Bad Request" in str(e_info)

    with pytest.raises(Exception) as e_info:
        with cat2.c2context(urlbase=sub_urlbase, username=username, password=password):
            _ = 0


def test_deluser_unauthorized(sub_user, sub_jwt_cookie):
    if sub_user:
        pytest.skip("not authentication needed")

    username = "test@user.com"
    with pytest.raises(Exception) as e_info:
        _ = cat2.deluser(sub_jwt_cookie, username)
    assert "Not Found" in str(e_info)


def test_listusers(sub_user, sub_jwt_cookie):
    if not sub_user:
        pytest.skip("authentication support needed")

    username = "test@user.com"
    password = "testpassword"
    is_superuser = False
<<<<<<< HEAD
    with cat2.c2context(urlbase=sub_urlbase):
        message = cat2.adduser(username, password, is_superuser, auth_cookie=sub_jwt_cookie)
        assert "User added" in message
=======
    message = cat2.adduser(sub_jwt_cookie, username, password, is_superuser)
    assert "User added" in message
>>>>>>> 0696b4c4
    # List users
    data = cat2.listusers(sub_jwt_cookie)
    assert username in [user["email"] for user in data]
    # Delete the user
<<<<<<< HEAD
    with cat2.c2context(urlbase=sub_urlbase, auth_cookie=sub_jwt_cookie):
        message = cat2.deluser(username, auth_cookie=sub_jwt_cookie)
        assert "User deleted" in message
=======
    message = cat2.deluser(sub_jwt_cookie, username)
    assert "User deleted" in message
>>>>>>> 0696b4c4
    # List users again
    data = cat2.listusers(sub_jwt_cookie)
    assert username not in [user["email"] for user in data]


def test_listusers_unauthorized(sub_user, sub_jwt_cookie):
    if sub_user:
        pytest.skip("not authentication needed")

    with pytest.raises(Exception) as e_info:
<<<<<<< HEAD
        _ = cat2.listusers(sub_urlbase)
    assert 'Not Found' in str(e_info)


def test_c2context_demo():
    urlbase = 'https://demo.caterva2.net'
    expected_roots = cat2.get_roots(urlbase)
    root = 'example'
    cat2.subscribe(root, urlbase)
    expected_paths = cat2.get_list(root, urlbase)
    path = pathlib.Path(root + '/dir1/ds-3d.b2nd')
    expected_info = cat2.get_info(path, urlbase)

    with cat2.c2context(urlbase=urlbase):
        roots = cat2.get_roots()
        assert len(roots) == len(expected_roots)
        assert all(root_ in expected_roots for root_ in roots)
        assert 'Ok' == cat2.subscribe(root)
        paths_list = cat2.get_list(root)
        assert paths_list == expected_paths
        info = cat2.get_info(path)
        assert info == expected_info
        a = cat2.fetch(path)
        chunk = cat2.get_chunk(path, 0)
        local_path = cat2.download(path)
        b = blosc2.open(local_path, 'r')
        np.testing.assert_array_equal(a, b[:])
        assert chunk == b.get_chunk(0)

        rootobj = cat2.Root(root)
        assert paths_list == rootobj.file_list
        dataset = rootobj['dir1/ds-3d.b2nd']
        download_path = dataset.download()
        c = blosc2.open(download_path, 'r')
        np.testing.assert_array_equal(dataset[:], c[:])
        assert chunk == c.get_chunk(0)

    roots_default = ['@public', 'foo', 'hdf5root']
    roots = cat2.get_roots()
    assert len(roots) == len(roots_default)
    assert all(root in roots_default for root in roots)


def c2sub_user(urlbase):
    def rand32():
        return random.randint(0, 0x7FFFFFFF)

    username = f"user+{rand32():x}@example.com"
    password = hex(rand32())

    for _ in range(3):
        resp = httpx.post(
            f"{urlbase}/auth/register", json={"email": username, "password": password}, timeout=15
        )
        if resp.status_code != 400:
            break
        # Retry on possible username collision.
    resp.raise_for_status()

    return username, password, cat2.get_auth_cookie(urlbase, dict(urlbase=urlbase, username=username, password=password))


@pytest.mark.parametrize("cookie",
                         [
                             True,
                             False,
                         ]
                         )
def test_c2context_demo_auth(cookie, sub_urlbase, sub_user, tmp_path):
    urlbase = 'https://cloud.caterva2.net/demo'
    username, password, auth_cookie = c2sub_user(urlbase)
    auth_cookie_ = auth_cookie
    username_ = username
    password_ = password
    if cookie:
        username_ = password_ = None
    else:
        auth_cookie_ = None
    expected_roots = cat2.get_roots(urlbase, auth_cookie)
    expected_roots_list = list(expected_roots.keys())

    localpath, remotepath = ('root-example/dir1/ds-2d.b2nd', 'dir2/dir3/dir4/ds-2d2.b2nd')
    root = '@personal'
    remote_root = cat2.Root(root, urlbase, dict(username=username, password=password))
    remote_root.upload(localpath, remotepath)
    expected_paths = cat2.get_list(root, urlbase, auth_cookie)
    path = pathlib.Path(root + '/' + expected_paths[-1])
    expected_info = cat2.get_info(path, urlbase, auth_cookie)

    with cat2.c2context(urlbase=urlbase, username=username_, password=password_, auth_cookie=auth_cookie_):
        roots = cat2.get_roots()
        assert len(roots) == len(expected_roots)
        assert all(root_ in expected_roots for root_ in roots)
        assert 'Ok' == cat2.subscribe(expected_roots_list[-1])
        paths_list = cat2.get_list(root)
        assert paths_list == expected_paths
        info = cat2.get_info(path)
        assert info == expected_info
        a = cat2.fetch(path)
        chunk = cat2.get_chunk(path, 0)
        local_path = cat2.download(path)
        b = blosc2.open(local_path, 'r')
        np.testing.assert_array_equal(a[:], b[:])
        assert chunk == b.get_chunk(0)
        # Root and File
        root_personal = cat2.Root(root)
        assert paths_list == root_personal.file_list
        dataset = root_personal[expected_paths[-1]]
        download_path = dataset.download()
        c = blosc2.open(download_path, 'r')
        np.testing.assert_array_equal(dataset[:], c[:])
        assert chunk == c.get_chunk(0)
        # expr
        expr_path = cat2.lazyexpr("expr", "a+1", {'a': path})
        res = cat2.fetch(expr_path)
        np.testing.assert_array_equal(a[:] + 1, res[:])

        # upload
        localpath = 'root-example/ds-2d-fields.b2nd'
        remotepath = root + '/dir2/ds-2d-fields.b2nd'
        remote_ds = cat2.upload(localpath, remotepath)
        # move
        new_remotepath = root + '/dir4/ds-2d-fields.b2nd'
        newpath = cat2.move(remote_ds, new_remotepath)
        assert str(newpath) == new_remotepath
        # copy
        copy_remotepath = root + '/dir4/ds-2d-fields-copy.b2nd'
        copy_newpath = cat2.copy(newpath, copy_remotepath)
        assert str(copy_newpath) == copy_remotepath
        # remove
        remote_removed = pathlib.Path(cat2.remove(copy_newpath))
        assert remote_removed == copy_newpath
        # Check that the file has been removed
        with pytest.raises(Exception) as e_info:
            _ = cat2.remove(copy_newpath)
        assert 'Not Found' in str(e_info.value)

    roots_default = ['@public', 'foo', 'hdf5root']
    roots = cat2.get_roots()
    assert len(roots) == len(roots_default)
    assert all(root in roots_default for root in roots)
=======
        _ = cat2.listusers(sub_jwt_cookie)
    assert "Not Found" in str(e_info)
>>>>>>> 0696b4c4
<|MERGE_RESOLUTION|>--- conflicted
+++ resolved
@@ -617,19 +617,12 @@
     is_superuser = False
     message = cat2.adduser(sub_jwt_cookie, username, password, is_superuser)
     assert "User added" in message
-<<<<<<< HEAD
     with cat2.c2context(urlbase=sub_urlbase, username=username, password=password):
         l = cat2.listusers()
         assert username in [user['email'] for user in l]
-=======
-    # Check that the user has been added
-    resp = httpx.post(f"{sub_urlbase}/auth/jwt/login", data=dict(username=username, password=password))
-    resp.raise_for_status()
-    assert resp.status_code == 204  # No content (kind of success)
     # Delete the user for future tests
     message = cat2.deluser(sub_jwt_cookie, username)
     assert "User deleted" in message
->>>>>>> 0696b4c4
 
 
 def test_adduser_malformed(sub_user, sub_jwt_cookie):
@@ -728,26 +721,16 @@
     username = "test@user.com"
     password = "testpassword"
     is_superuser = False
-<<<<<<< HEAD
     with cat2.c2context(urlbase=sub_urlbase):
         message = cat2.adduser(username, password, is_superuser, auth_cookie=sub_jwt_cookie)
         assert "User added" in message
-=======
-    message = cat2.adduser(sub_jwt_cookie, username, password, is_superuser)
-    assert "User added" in message
->>>>>>> 0696b4c4
     # List users
     data = cat2.listusers(sub_jwt_cookie)
     assert username in [user["email"] for user in data]
     # Delete the user
-<<<<<<< HEAD
     with cat2.c2context(urlbase=sub_urlbase, auth_cookie=sub_jwt_cookie):
-        message = cat2.deluser(username, auth_cookie=sub_jwt_cookie)
+        message = cat2.deluser(username)
         assert "User deleted" in message
-=======
-    message = cat2.deluser(sub_jwt_cookie, username)
-    assert "User deleted" in message
->>>>>>> 0696b4c4
     # List users again
     data = cat2.listusers(sub_jwt_cookie)
     assert username not in [user["email"] for user in data]
@@ -758,7 +741,6 @@
         pytest.skip("not authentication needed")
 
     with pytest.raises(Exception) as e_info:
-<<<<<<< HEAD
         _ = cat2.listusers(sub_urlbase)
     assert 'Not Found' in str(e_info)
 
@@ -899,8 +881,4 @@
     roots_default = ['@public', 'foo', 'hdf5root']
     roots = cat2.get_roots()
     assert len(roots) == len(roots_default)
-    assert all(root in roots_default for root in roots)
-=======
-        _ = cat2.listusers(sub_jwt_cookie)
-    assert "Not Found" in str(e_info)
->>>>>>> 0696b4c4
+    assert all(root in roots_default for root in roots)