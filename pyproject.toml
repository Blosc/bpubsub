###############################################################################
# Caterva2 - On demand access to remote Blosc2 data repositories
#
# Copyright (c) 2023 The Blosc Developers <blosc@blosc.org>
# https://www.blosc.org
# License: GNU Affero General Public License v3.0
# See LICENSE.txt for details about copyright and rights to use.
###############################################################################

[build-system]
requires = ["hatchling"]
build-backend = "hatchling.build"

[project]
name = "caterva2"
requires-python = ">3.10"
readme = "README.md"
authors = [
    {name = "Blosc Development Team", email = "contact@blosc.org"},
]
dynamic = ["version", "description"]
keywords = ["pubsub", "blosc2"]
license = {text = "GNU Affero General Public License version 3"}
classifiers = [
    "Programming Language :: Python :: 3",
    "Development Status :: 3 - Alpha",
    "Intended Audience :: Developers",
    "Intended Audience :: End Users/Desktop",
    "Intended Audience :: Information Technology",
    "License :: OSI Approved :: GNU Affero General Public License v3 or later (AGPLv3+)",
    "Topic :: Software Development :: Libraries :: Python Modules",
    "Operating System :: Microsoft :: Windows",
    "Operating System :: Unix",
]
dependencies = [
    "httpx",
    "numpy",
    "pytest",
<<<<<<< HEAD
    "tomli>=2;python_version<\"3.11\"",
=======
    "jinja2",
>>>>>>> 28a05b40
]

[tool.hatch.version]
path = "caterva2/__init__.py"

[project.optional-dependencies]
services = [
    "blosc2>=2.4.0",
    "pydantic>=2",
    "fastapi",
    "fastapi_websocket_pubsub",
    "safer",
    "uvicorn",
    "watchfiles",
]
clients = [
    "rich",
    "textual",
]
tools = [
    "blosc2",
    "h5py",
    "hdf5plugin",
    "msgpack",
]

[tool.hatch.build.targets.wheel]
only-include = ["caterva2", "root-example"]

[project.urls]
Home = "https://github.com/Blosc/Caterva2"

[project.scripts]
cat2bro = "caterva2.services.bro:main"
cat2pub = "caterva2.services.pub:main"
cat2sub = "caterva2.services.sub:main"
cat2cli = "caterva2.clients.cli:main"
cat2tbrowser = "caterva2.clients.tbrowser:main"
cat2import = "caterva2.tools.hdf5_to_cat2:main"<|MERGE_RESOLUTION|>--- conflicted
+++ resolved
@@ -34,13 +34,10 @@
 ]
 dependencies = [
     "httpx",
+    "jinja2",
     "numpy",
     "pytest",
-<<<<<<< HEAD
     "tomli>=2;python_version<\"3.11\"",
-=======
-    "jinja2",
->>>>>>> 28a05b40
 ]
 
 [tool.hatch.version]
