--- conflicted
+++ resolved
@@ -43,13 +43,8 @@
     src_dir = tests_dir.parent
     os.environ['CATERVA2_SOURCE'] = str(src_dir)
 
-<<<<<<< HEAD
-    var_dir = tests_dir / 'test-cat2-state'
+    var_dir = tests_dir / '_caterva2'
     if not reuse_var and var_dir.is_dir():
-=======
-    var_dir = tests_dir / '_caterva2'
-    if purge_var and var_dir.is_dir():
->>>>>>> 333bad7d
         shutil.rmtree(var_dir)
     var_dir.mkdir(exist_ok=reuse_var)
     os.environ['CATERVA2_STATE'] = str(var_dir)
